package provider

import (
	"context"
	"fmt"
	"regexp"
	"time"

	"github.com/hashicorp/terraform-plugin-framework/diag"
	"github.com/hashicorp/terraform-plugin-framework/types"
	"github.com/magodo/terraform-provider-restful/internal/client"
)

type apiOption struct {
	CreateMethod       string
	UpdateMethod       string
	MergePatchDisabled bool
	Query              client.Query
	Header             client.Header
}

func parseLocator(locator string) (client.ValueLocator, error) {
	if locator == "code" {
		return client.CodeLocator{}, nil
	}
	p := regexp.MustCompile(`^(.+)\[(.+)\]$`)
	matches := p.FindAllStringSubmatch(locator, 1)
	if len(matches) != 1 {
		return nil, fmt.Errorf("invalid locator: %s", locator)
	}
	submatches := matches[0]
	k, v := submatches[1], submatches[2]
	switch k {
	case "exact":
		return client.ExactLocator(v), nil
	case "header":
		return client.HeaderLocator(v), nil
	case "body":
		return client.BodyLocator(v), nil
	default:
		return nil, fmt.Errorf("unknown locator key: %s", k)
	}
}

func convertPollObject(ctx context.Context, obj types.Object) (*client.PollOption, diag.Diagnostics) {
	if obj.IsNull() {
		return nil, nil
	}
	popt := &client.PollOption{}

	var pd pollDataGo
	diags := obj.As(ctx, &pd, types.ObjectAsOptions{})
	if diags != nil {
		return nil, diags
	}

	loc, err := parseLocator(pd.StatusLocator)
	if err != nil {
		diags.AddError(
			"Failed to parse status locator",
			err.Error(),
		)
		return nil, diags
	}
	popt.StatusLocator = loc

	popt.Status = client.PollingStatus{
		Success: pd.Status.Success,
		Pending: pd.Status.Pending,
	}

	if pd.UrlLocator != nil {
		loc, err := parseLocator(*pd.UrlLocator)
		if err != nil {
			diags.AddError(
				"Failed to parse url locator",
				err.Error(),
			)
			return nil, diags
		}
		popt.UrlLocator = loc
	}

	if pd.DefaultDelay != nil {
		popt.DefaultDelay = time.Duration(*pd.DefaultDelay) * time.Second
	}

	return popt, nil
}

func (opt apiOption) ForDataSourceRead(ctx context.Context, d dataSourceData) (*client.ReadOption, diag.Diagnostics) {
	out := client.ReadOption{
		Query:  opt.Query.Clone().TakeOrSelf(ctx, d.Query),
		Header: opt.Header.Clone().TakeOrSelf(ctx, d.Header),
	}
	return &out, nil
}

func (opt apiOption) ForResourceCreate(ctx context.Context, d resourceData) (*client.CreateOption, diag.Diagnostics) {
	out := client.CreateOption{
		CreateMethod: opt.CreateMethod,
		Query:        opt.Query.Clone().TakeOrSelf(ctx, d.Query),
		Header:       opt.Header.Clone().TakeOrSelf(ctx, d.Header),
	}
	if !d.CreateMethod.IsUnknown() && !d.CreateMethod.IsNull() {
		out.CreateMethod = d.CreateMethod.ValueString()
	}
	var diags diag.Diagnostics
	out.PollOpt, diags = convertPollObject(ctx, d.PollCreate)
	if diags.HasError() {
		return nil, diags
	}
	return &out, nil
}

func (opt apiOption) ForResourceRead(ctx context.Context, d resourceData) (*client.ReadOption, diag.Diagnostics) {
	out := client.ReadOption{
		Query:  opt.Query.Clone().TakeOrSelf(ctx, d.Query),
		Header: opt.Header.Clone().TakeOrSelf(ctx, d.Header),
	}
	return &out, nil
}

func (opt apiOption) ForResourceUpdate(ctx context.Context, d resourceData) (*client.UpdateOption, diag.Diagnostics) {
	out := client.UpdateOption{
		CreateMethod:       opt.CreateMethod,
		UpdateMethod:       opt.UpdateMethod,
		MergePatchDisabled: opt.MergePatchDisabled,
		Query:              opt.Query.Clone().TakeOrSelf(ctx, d.Query),
		Header:             opt.Header.Clone().TakeOrSelf(ctx, d.Header),
	}
<<<<<<< HEAD
	if !d.CreateMethod.Unknown && !d.CreateMethod.Null {
		out.CreateMethod = d.CreateMethod.Value
	}
	if !d.UpdateMethod.Unknown && !d.UpdateMethod.Null {
		out.UpdateMethod = d.UpdateMethod.Value
=======
	if !d.UpdateMethod.IsUnknown() && !d.UpdateMethod.IsNull() {
		out.UpdateMethod = d.UpdateMethod.ValueString()
>>>>>>> 314f6f47
	}
	if !d.MergePatchDisabled.IsUnknown() && !d.MergePatchDisabled.IsNull() {
		out.MergePatchDisabled = d.MergePatchDisabled.ValueBool()
	}

	var diags diag.Diagnostics
	out.PollOpt, diags = convertPollObject(ctx, d.PollUpdate)
	if diags.HasError() {
		return nil, diags
	}
	return &out, nil
}

func (opt apiOption) ForResourceDelete(ctx context.Context, d resourceData) (*client.DeleteOption, diag.Diagnostics) {
	out := client.DeleteOption{
		Query:  opt.Query.Clone().TakeOrSelf(ctx, d.Query),
		Header: opt.Header.Clone().TakeOrSelf(ctx, d.Header),
	}
	var diags diag.Diagnostics
	out.PollOpt, diags = convertPollObject(ctx, d.PollDelete)
	if diags.HasError() {
		return nil, diags
	}
	return &out, nil
}

func (opt apiOption) ForResourceOperation(ctx context.Context, d operationResourceData) (*client.OperationOption, diag.Diagnostics) {
	out := client.OperationOption{
		Method: d.Method.ValueString(),
		Query:  opt.Query.Clone().TakeOrSelf(ctx, d.Query),
		Header: opt.Header.Clone().TakeOrSelf(ctx, d.Header),
	}
	var diags diag.Diagnostics
	out.PollOpt, diags = convertPollObject(ctx, d.Poll)
	if diags.HasError() {
		return nil, diags
	}
	return &out, nil
}<|MERGE_RESOLUTION|>--- conflicted
+++ resolved
@@ -129,16 +129,11 @@
 		Query:              opt.Query.Clone().TakeOrSelf(ctx, d.Query),
 		Header:             opt.Header.Clone().TakeOrSelf(ctx, d.Header),
 	}
-<<<<<<< HEAD
-	if !d.CreateMethod.Unknown && !d.CreateMethod.Null {
-		out.CreateMethod = d.CreateMethod.Value
+	if !d.CreateMethod.IsUnknown() && !d.CreateMethod.IsNull() {
+		out.CreateMethod = d.CreateMethod.ValueString()
 	}
-	if !d.UpdateMethod.Unknown && !d.UpdateMethod.Null {
-		out.UpdateMethod = d.UpdateMethod.Value
-=======
 	if !d.UpdateMethod.IsUnknown() && !d.UpdateMethod.IsNull() {
 		out.UpdateMethod = d.UpdateMethod.ValueString()
->>>>>>> 314f6f47
 	}
 	if !d.MergePatchDisabled.IsUnknown() && !d.MergePatchDisabled.IsNull() {
 		out.MergePatchDisabled = d.MergePatchDisabled.ValueBool()
