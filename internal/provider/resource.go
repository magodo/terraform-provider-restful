--- conflicted
+++ resolved
@@ -639,22 +639,18 @@
 			body = string(b)
 		}
 
-<<<<<<< HEAD
-		path := plan.ID.Value
+		path := plan.ID.ValueString()
 		if !plan.UpdatePath.IsNull() {
 			switch opt.CreateMethod {
 			case "PUT":
-				path = plan.UpdatePath.Value
+				path = plan.UpdatePath.ValueString()
 			case "POST":
-				segs := strings.Split(plan.ID.Value, "/")
-				path, _ = url.JoinPath(plan.UpdatePath.Value, segs[len(segs)-1])
+				segs := strings.Split(plan.ID.ValueString(), "/")
+				path, _ = url.JoinPath(plan.UpdatePath.ValueString(), segs[len(segs)-1])
 			}
 		}
 
 		response, err := c.Update(ctx, path, body, *opt)
-=======
-		response, err := c.Update(ctx, state.ID.ValueString(), body, *opt)
->>>>>>> 314f6f47
 		if err != nil {
 			resp.Diagnostics.AddError(
 				"Error to call update",
